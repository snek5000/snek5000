--- conflicted
+++ resolved
@@ -48,11 +48,8 @@
   snek-generate-config = snek5000.config:ensure_config_file
   snek-info = snek5000.util.console:print_versions
   snek-ipy-load = snek5000.util.console:start_ipython_load_sim
-<<<<<<< HEAD
   snek-restart = snek5000.util.restart:main
-=======
   snek-make = snek5000.make:snek_make
->>>>>>> d80e56e7
 
 [options.extras_require]
 docs =
