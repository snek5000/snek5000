name: Tests

on:
  push:
    branches: [ main ]
    tags: ['*']
  pull_request:
    branches: [ main ]

jobs:
  build:
    runs-on: ubuntu-latest
    strategy:
      max-parallel: 5
      matrix:
        python-version: [3.8, 3.9, "3.10"]

    steps:
    - name: Checkout
      uses: actions/checkout@v3
      with:
        submodules: recursive
        fetch-depth: 0

    - name: Install apt packages
      run: |
        sudo apt-get update
        sudo apt-get install gfortran libopenmpi-dev

    - name: Set up Python ${{ matrix.python-version }}
      uses: actions/setup-python@v4
      with:
        python-version: ${{ matrix.python-version }}
        cache: "pip"
        cache-dependency-path: "requirements/tests.txt"

    - name: Verify Python environment
      run: |
        pip list
        pip cache list
        pip check

    - name: Install dependencies
      run: |
        python -m pip install --upgrade pip nox

    - name: Run tests
      run: |
        nox --session tests-cov -- -v -s --runslow

    - name: Upload coverage to codecov
      if: ${{ success() }}
      uses: codecov/codecov-action@v2

  docs:
    runs-on: ubuntu-latest
    strategy:
      fail-fast: false

    steps:
    - name: Checkout
      uses: actions/checkout@v3
      with:
        submodules: recursive
        fetch-depth: 0

    - name: Install apt packages
      run: |
        sudo apt-get update
        sudo apt-get install gfortran libopenmpi-dev

    - name: Set up Python
      uses: actions/setup-python@v4
      with:
        python-version: 3.8
        cache: "pip"
        cache-dependency-path: "requirements/docs.txt"

    - name: Verify Python environment
      run: |
        pip list
        pip cache list
        pip check

    - name: Install dependencies
      run: |
<<<<<<< HEAD
        python -m pip install --upgrade pip
        pip install .[docs]
        pip install --no-deps "phill @ git+https://github.com/snek5000/snek5000-phill.git"
        pip install --no-deps "snek5000-cbox @ git+https://github.com/snek5000/snek5000-cbox.git@stable"
        pip install --no-deps ./docs/examples/snek5000-tgv
        pip install --no-deps --force-reinstall "fluidsim-core @ hg+https://foss.heptapod.net/fluiddyn/fluidsim#subdirectory=lib"
        pip install --no-deps --force-reinstall "pymech @ git+https://github.com/eX-Mech/pymech.git"
=======
        python -m pip install --upgrade pip nox
>>>>>>> 0d19ae9a

    - name: Build docs
      run: |
        nox --session docs -- -W

  deploy:
    needs: [docs, build]
    runs-on: ubuntu-latest
    strategy:
      fail-fast: false

    steps:
    - name: Checkout
      uses: actions/checkout@v3
      with:
        fetch-depth: 0

    - name: Package
      run: |
        python -m pip install build
        python -m build

    - name: Publish package
      if: github.event_name == 'push' && startsWith(github.ref, 'refs/tags')
      uses: pypa/gh-action-pypi-publish@release/v1
      with:
        user: __token__
        password: ${{ secrets.TEST_PYPI_TOKEN }}
        repository_url: https://test.pypi.org/legacy/
        # password: ${{ secrets.PYPI_API_TOKEN }}<|MERGE_RESOLUTION|>--- conflicted
+++ resolved
@@ -84,17 +84,7 @@
 
     - name: Install dependencies
       run: |
-<<<<<<< HEAD
-        python -m pip install --upgrade pip
-        pip install .[docs]
-        pip install --no-deps "phill @ git+https://github.com/snek5000/snek5000-phill.git"
-        pip install --no-deps "snek5000-cbox @ git+https://github.com/snek5000/snek5000-cbox.git@stable"
-        pip install --no-deps ./docs/examples/snek5000-tgv
-        pip install --no-deps --force-reinstall "fluidsim-core @ hg+https://foss.heptapod.net/fluiddyn/fluidsim#subdirectory=lib"
-        pip install --no-deps --force-reinstall "pymech @ git+https://github.com/eX-Mech/pymech.git"
-=======
         python -m pip install --upgrade pip nox
->>>>>>> 0d19ae9a
 
     - name: Build docs
       run: |
